--- conflicted
+++ resolved
@@ -1,6 +1,5 @@
 # Wikibase DataModel release notes
 
-<<<<<<< HEAD
 ## Version 1.0 (dev)
 
 #### Breaking changes
@@ -50,10 +49,7 @@
 * Added `Item::getSiteLinkList`
 * Added `Item::setSiteLinkList`
 
-## Version 0.7.4 (dev)
-=======
 ## Version 0.7.4 (2014-04-24)
->>>>>>> 86deae2a
 
 #### Additions
 
